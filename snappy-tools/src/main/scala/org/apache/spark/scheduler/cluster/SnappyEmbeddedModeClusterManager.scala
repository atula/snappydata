package org.apache.spark.scheduler.cluster

import io.snappydata.impl.LeadImpl
import io.snappydata.{Constant, Property}
import org.slf4j.LoggerFactory

import org.apache.spark.SparkContext
<<<<<<< HEAD
import org.apache.spark.scheduler.{ExternalClusterManager, SchedulerBackend, SnappyTaskSchedulerImpl, TaskScheduler, TaskSchedulerImpl}

=======
import org.apache.spark.scheduler.{SnappyTaskSchedulerImpl,
  ExternalClusterManager, SchedulerBackend, TaskScheduler, TaskSchedulerImpl}
import org.apache.spark.sql.SnappyContext
import io.snappydata.Utils
>>>>>>> 73e60921
/**
  * Snappy's cluster manager that is responsible for creating
  * scheduler and scheduler backend.
  *
  * Created by hemant
  */
object SnappyEmbeddedModeClusterManager extends ExternalClusterManager {

  SparkContext.registerClusterManager(this)

  def register(): Unit = {
    // no op. static initialization above does the job.
  }

  val logger = LoggerFactory.getLogger(getClass)

  var schedulerBackend: Option[SnappyCoarseGrainedSchedulerBackend] = None

  def createTaskScheduler(sc: SparkContext): TaskScheduler = {
    // If there is an application that is trying to join snappy
    // as lead in embedded mode, we need the locator to connect
    // to the snappy distributed system and hence the locator is
    // passed in masterurl itself.
    if (sc.master.startsWith(Constant.SNAPPY_URL_PREFIX)) {
      val locator = sc.master.replaceFirst(Constant.SNAPPY_URL_PREFIX, "").trim

      val (prop, value) = {
        if (locator.indexOf("mcast-port") >= 0) {
          val split = locator.split("=")
          (split(0).trim, split(1).trim)
        }
        else if (locator.isEmpty ||
            locator == "" ||
            locator == "null" ||
            !(Utils.LocatorURLPattern.matcher(locator).matches())
        ) {
          throw new Exception(s"locator info not provided in the snappy embedded url ${sc.master}")
        }
        (Property.locators, locator)
      }

      logger.info(s"setting from url ${prop} with ${value}")
      sc.conf.set(prop, value)
      sc.conf.set(Property.embedded , "true")
    }
    new SnappyTaskSchedulerImpl(sc)
  }

  def canCreate(masterURL: String): Boolean =
    masterURL.startsWith("snappydata")

  def createSchedulerBackend(sc: SparkContext,
      scheduler: TaskScheduler): SchedulerBackend = {
    schedulerBackend = Some(
      new SnappyCoarseGrainedSchedulerBackend(
        scheduler.asInstanceOf[TaskSchedulerImpl], sc.env.rpcEnv))

    schedulerBackend.get
  }

  def initialize(scheduler: TaskScheduler,
      backend: SchedulerBackend): Unit = {
    assert(scheduler.isInstanceOf[TaskSchedulerImpl])
    val schedulerImpl = scheduler.asInstanceOf[TaskSchedulerImpl]

    schedulerImpl.initialize(backend)

    LeadImpl.invokeLeadStart(schedulerImpl.sc.conf)
  }

  def stopLead(): Unit = {
    LeadImpl.invokeLeadStop(null)
  }

}<|MERGE_RESOLUTION|>--- conflicted
+++ resolved
@@ -1,19 +1,12 @@
 package org.apache.spark.scheduler.cluster
 
 import io.snappydata.impl.LeadImpl
-import io.snappydata.{Constant, Property}
+import io.snappydata.{Constant, Property, Utils}
 import org.slf4j.LoggerFactory
 
 import org.apache.spark.SparkContext
-<<<<<<< HEAD
-import org.apache.spark.scheduler.{ExternalClusterManager, SchedulerBackend, SnappyTaskSchedulerImpl, TaskScheduler, TaskSchedulerImpl}
+import org.apache.spark.scheduler._
 
-=======
-import org.apache.spark.scheduler.{SnappyTaskSchedulerImpl,
-  ExternalClusterManager, SchedulerBackend, TaskScheduler, TaskSchedulerImpl}
-import org.apache.spark.sql.SnappyContext
-import io.snappydata.Utils
->>>>>>> 73e60921
 /**
   * Snappy's cluster manager that is responsible for creating
   * scheduler and scheduler backend.
@@ -48,14 +41,14 @@
         else if (locator.isEmpty ||
             locator == "" ||
             locator == "null" ||
-            !(Utils.LocatorURLPattern.matcher(locator).matches())
+            !Utils.LocatorURLPattern.matcher(locator).matches()
         ) {
           throw new Exception(s"locator info not provided in the snappy embedded url ${sc.master}")
         }
         (Property.locators, locator)
       }
 
-      logger.info(s"setting from url ${prop} with ${value}")
+      logger.info(s"setting from url $prop with $value")
       sc.conf.set(prop, value)
       sc.conf.set(Property.embedded , "true")
     }

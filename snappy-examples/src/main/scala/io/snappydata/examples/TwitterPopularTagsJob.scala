package io.snappydata.examples

import java.io.PrintWriter

import com.typesafe.config.Config
import org.apache.spark.rdd.RDD
import org.apache.spark.sql.{Row, SaveMode}
import org.apache.spark.sql.streaming.{SnappyStreamingJob}
import org.apache.spark.sql.types._
import org.apache.spark.streaming.dstream.DStream
import org.apache.spark.streaming.{Seconds}
import org.apache.spark.streaming.twitter._
import spark.jobserver.{SparkJobValid, SparkJobValidation}

/**
 * Run this on your local machine:
 *
 * `$ sbin/snappy-start-all.sh`
 *
 * To run with live twitter streaming, export twitter credentials
 * `$ export APP_PROPS="consumerKey=<consumerKey>,consumerSecret=<consumerSecret>, \
 * accessToken=<accessToken>,ccessTokenSecret=<accessTokenSecret>"`
 *
 * `$ ./bin/snappy-job.sh submit --lead localhost:8090 \
 * --app-name TwitterPopularTagsJob --class io.snappydata.examples.TwitterPopularTagsJob \
 * --app-jar $SNAPPY_HOME/lib/quickstart-0.1.0-SNAPSHOT.jar --context snappyStreamingContext `
 *
 * To run with stored twitter data, run simulateTwitterStream after the Job is submitted:
 * `$ ./quickstart/scripts/simulateTwitterStream`
 */

object TwitterPopularTagsJob extends SnappyStreamingJob {

  override def runJob(snsc: C, jobConfig: Config): Any = {


    var stream: DStream[_] = null
    val pw = new PrintWriter(s"TwitterPopularTagsJob-${System.currentTimeMillis}.out")

    val schema = StructType(List(StructField("id", LongType),
      StructField("text", StringType),
      StructField("retweets", IntegerType),
      StructField("hashtag", StringType)))

    if (jobConfig.hasPath("consumerKey") && jobConfig.hasPath("consumerKey")
      && jobConfig.hasPath("accessToken")  && jobConfig.hasPath("accessTokenSecret") ) {
      pw.println("##### Running example with live twitter stream #####")

      stream = TwitterUtils.createStream(snsc, Some(StreamingUtils.getTwitterAuth(jobConfig)))

    } else {
      // Create file stream
      pw.println("##### Running example with stored tweet data #####")
      stream = snsc.textFileStream("/tmp/copiedtwitterdata")

    }

    // Create window of 1 second on the stream and apply schema to it
    val rowStream: DStream[Row] =
      stream.window(Seconds(1), Seconds(1)).flatMap(
        StreamingUtils.convertTweetToRow(_, schema)
      )


    val topKOption = Map(
        "epoch" -> System.currentTimeMillis(),
        "timeInterval" -> 2000,
        "size" -> 10
      )
<<<<<<< HEAD
    snsc.snappyContext.createTopK("topktable", "hashtag", schema, topKOption, false)

    snsc.snappyContext.saveStream(rowStream,
      Seq("topktable"),
      Some((rdd: RDD[Row]) => rdd)
=======
    snsc.snappyContext.createTopK("topktable", "hashtag",schema, topKOption, false)

    snsc.snappyContext.saveStream(rowStream,
      Seq("topktable"),
      None
>>>>>>> f8536d6f
    )


    val tableName = "tweetStream"
    snsc.snappyContext.dropExternalTable(tableName,true )
    snsc.snappyContext.createExternalTable(tableName, "column", schema, Map.empty[String, String])


    rowStream.foreachRDD(rdd => {
      snsc.snappyContext.createDataFrame(rdd, schema).
        write.mode(SaveMode.Append).saveAsTable(tableName)

    })

    snsc.start()

    // Iterate over the streaming data for sometime and publish the results to a file.
    try {
      val end = System.currentTimeMillis + 90000
      while (end > System.currentTimeMillis()) {
        Thread.sleep(2000)
        pw.println("********Top 10 hash tags for the last interval *******\n")

        snsc.snappyContext.queryTopK("topktable",System.currentTimeMillis - 10000, System.currentTimeMillis).collect.foreach(result => {
          pw.println(result.toString)
        })

        pw.println("\n******* Top 10 hash tags until now *******")

        snsc.snappyContext.queryTopK("topktable",System.currentTimeMillis - 90000, System.currentTimeMillis).collect.foreach(result => {
          pw.println(result.toString)
        })

        pw.println("\n******* Top 10 hash tags until now using gemxd query *******")
        snsc.snappyContext.sql(s"select hashtag, count(*) as tagcount from  ${tableName} group " +
          " by hashtag order by tagcount desc limit 10").collect.foreach(row => {
          pw.println(row.toString())
        })
        pw.println("\n##############################################################")
      }
    } finally {
      pw.close()

      snsc.stop(false, true)
    }

  }

  override def validate(snsc: C, config: Config): SparkJobValidation = {
    SparkJobValid
  }


}

<|MERGE_RESOLUTION|>--- conflicted
+++ resolved
@@ -67,19 +67,13 @@
         "timeInterval" -> 2000,
         "size" -> 10
       )
-<<<<<<< HEAD
-    snsc.snappyContext.createTopK("topktable", "hashtag", schema, topKOption, false)
 
-    snsc.snappyContext.saveStream(rowStream,
-      Seq("topktable"),
-      Some((rdd: RDD[Row]) => rdd)
-=======
     snsc.snappyContext.createTopK("topktable", "hashtag",schema, topKOption, false)
 
     snsc.snappyContext.saveStream(rowStream,
       Seq("topktable"),
       None
->>>>>>> f8536d6f
+
     )
 
 

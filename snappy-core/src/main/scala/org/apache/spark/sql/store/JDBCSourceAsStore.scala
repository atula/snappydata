--- conflicted
+++ resolved
@@ -34,10 +34,6 @@
   @transient
   protected lazy val rand = new Random
 
-<<<<<<< HEAD
-  @transient
-=======
->>>>>>> f179e3a6
   protected val dialect = JdbcDialects.get(url)
 
   lazy val connectionType = ExternalStoreUtils.getConnectionType(url)
@@ -167,22 +163,6 @@
       insertStmntLock.unlock()
     }
   }
-<<<<<<< HEAD
-
-  override def url = _url
-
-  override def driver = _driver
-
-  override def poolProps = _poolProps
-
-  override def connProps = _connProps
-
-  override def initSource(): Unit = ???
-
-  override def cleanup(): Unit = ???
-
-=======
->>>>>>> f179e3a6
 }
 
 final class CachedBatchIteratorOnRS(conn: Connection, connType: ConnectionType,

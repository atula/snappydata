package org.apache.spark.sql.hive

import java.io.File
import java.net.{URL, URLClassLoader}

import scala.collection.JavaConverters._
import scala.collection.mutable
import scala.language.implicitConversions

import com.google.common.cache.{CacheBuilder, CacheLoader}
import org.apache.hadoop.hive.conf.HiveConf
<<<<<<< HEAD
=======
import org.apache.hadoop.hive.ql.metadata.Hive
>>>>>>> 73e60921

import org.apache.spark.rdd.RDD
import org.apache.spark.sql._
import org.apache.spark.sql.catalyst.analysis.Catalog
import org.apache.spark.sql.catalyst.plans.logical.{LogicalPlan, Subquery}
import org.apache.spark.sql.catalyst.{InternalRow, TableIdentifier}
import org.apache.spark.sql.collection.{ExecutorLocalPartition, Utils}
import org.apache.spark.sql.columnar.{ConnectionType, ExternalStoreUtils, JDBCAppendableRelation}
import org.apache.spark.sql.execution.datasources.jdbc.DriverRegistry
import org.apache.spark.sql.execution.datasources.{CaseInsensitiveMap, LogicalRelation, ResolvedDataSource}
import org.apache.spark.sql.execution.{LogicalRDD, StratifiedSample, TopK, TopKWrapper}
import org.apache.spark.sql.hive.SnappyStoreHiveCatalog._
import org.apache.spark.sql.hive.client._
import org.apache.spark.sql.jdbc.JdbcDialects
import org.apache.spark.sql.row.JDBCMutableRelation
import org.apache.spark.sql.sources.{BaseRelation, JdbcExtendedDialect, JdbcExtendedUtils}
import org.apache.spark.sql.store.ExternalStore
import org.apache.spark.sql.types.{DataType, StructType}
import org.apache.spark.streaming.StreamRelation
import org.apache.spark.{Logging, Partition, TaskContext}

/**
 * Catalog using Hive for persistence and adding Snappy extensions like
 * stream/topK tables and returning LogicalPlan to materialize these entities.
 *
 * Created by Sumedh on 7/27/15.
 */
final class SnappyStoreHiveCatalog(context: SnappyContext)
    extends Catalog with Logging {

  override val conf = context.conf

  val tables = new mutable.HashMap[QualifiedTableName, LogicalPlan]()

  val topKStructures =
    new mutable.HashMap[QualifiedTableName, (TopKWrapper, RDD[(Int, TopK)])]()

  /**
   * The version of the hive client that will be used to communicate
   * with the meta-store for catalog.
   */
  protected[sql] val hiveMetastoreVersion: String =
    context.getConf(HIVE_METASTORE_VERSION, hiveExecutionVersion)

  /**
   * The location of the jars that should be used to instantiate the Hive
   * meta-store client.  This property can be one of three options:
   *
   * a classpath in the standard format for both hive and hadoop.
   *
   * builtin - attempt to discover the jars that were used to load Spark SQL
   * and use those. This option is only valid when using the
   * execution version of Hive.
   *
   * maven - download the correct version of hive on demand from maven.
   */
  protected[sql] def hiveMetastoreJars(): String =
    context.getConf(HIVE_METASTORE_JARS)

  /**
   * A comma separated list of class prefixes that should be loaded using the
   * ClassLoader that is shared between Spark SQL and a specific version of
   * Hive. An example of classes that should be shared is JDBC drivers that
   * are needed to talk to the meta-store. Other classes that need to be
   * shared are those that interact with classes that are already shared.
   * For example, custom appender used by log4j.
   */
  protected[sql] def hiveMetastoreSharedPrefixes(): Seq[String] =
    context.getConf(HIVE_METASTORE_SHARED_PREFIXES, jdbcPrefixes())
        .filterNot(_ == "")
  private def jdbcPrefixes() = Seq("com.pivotal.gemfirexd", "com.mysql.jdbc",
    "org.postgresql", "com.microsoft.sqlserver", "oracle.jdbc")

  /**
   * A comma separated list of class prefixes that should explicitly be
   * reloaded for each version of Hive that Spark SQL is communicating with.
   * For example, Hive UDFs that are declared in a prefix that typically
   * would be shared (i.e. org.apache.spark.*)
   */
  protected[sql] def hiveMetastoreBarrierPrefixes(): Seq[String] =
    context.getConf(HIVE_METASTORE_BARRIER_PREFIXES).filterNot(_ == "")

  /**
   * Overridden by child classes that need to set configuration before
   * client init (but after hive-site.xml).
   */
  protected def configure(): Map[String, String] = Map.empty

  /**
   * Hive client that is used to retrieve metadata from the Hive MetaStore.
   * The version of the Hive client that is used here must match the
   * meta-store that is configured in the hive-site.xml file.
   */
  @transient
  protected[sql] val client: ClientInterface = {

    val metaVersion = IsolatedClientLoader.hiveVersion(hiveMetastoreVersion)

    // We instantiate a HiveConf here to read in the hive-site.xml file and
    // then pass the options into the isolated client loader
    val metadataConf = new HiveConf()
    var warehouse = metadataConf.get(
      HiveConf.ConfVars.METASTOREWAREHOUSE.varname)
    if (warehouse == null || warehouse.isEmpty ||
        warehouse == HiveConf.ConfVars.METASTOREWAREHOUSE.getDefaultExpr) {
      // append warehouse to current directory
      warehouse = new java.io.File("./warehouse").getCanonicalPath
      metadataConf.setVar(HiveConf.ConfVars.METASTOREWAREHOUSE, warehouse)
    }
    logInfo("default warehouse location is " + warehouse)

    val sparkConf = context.sparkContext.conf
    //val dburl = sparkConf.get("gemfirexd.db.url")
    //val driver = sparkConf.get("gemfirexd.db.driver")
    /*
    metadataConf.setVar(HiveConf.ConfVars.METASTORECONNECTURLKEY,
      "jdbc:gemfirexd://localhost:1527")
    metadataConf.setVar(HiveConf.ConfVars.METASTORE_CONNECTION_DRIVER,
      "com.pivotal.gemfirexd.jdbc.ClientDriver")
    */
    // `configure` goes second to override other settings.
    // `configure` goes second to override other settings.
<<<<<<< HEAD
    if (sparkConf.contains("gemfirexd.db.url") &&
        sparkConf.contains("gemfirexd.db.driver")) {
=======
    if (sparkConf.contains("gemfirexd.db.url") && sparkConf.contains("gemfirexd.db.driver")) {
>>>>>>> 73e60921
      metadataConf.setVar(HiveConf.ConfVars.METASTORECONNECTURLKEY,
        sparkConf.get("gemfirexd.db.url"))
      metadataConf.setVar(HiveConf.ConfVars.METASTORE_CONNECTION_DRIVER,
        sparkConf.get("gemfirexd.db.driver"))
      metadataConf.setVar(HiveConf.ConfVars.METASTORE_CONNECTION_USER_NAME,
        "APP")
    }

    //metadataConf.setVar(HiveConf.ConfVars.METASTORE_TRANSACTION_ISOLATION, "")

    val allConfig = metadataConf.asScala.map(e =>
      e.getKey -> e.getValue).toMap ++ configure

    val hiveMetastoreJars = this.hiveMetastoreJars()
    if (hiveMetastoreJars == "builtin") {
      if (hiveExecutionVersion != hiveMetastoreVersion) {
        throw new IllegalArgumentException("Builtin jars can only be used " +
            "when hive default version == hive metastore version. Execution: " +
            s"$hiveExecutionVersion != Metastore: $hiveMetastoreVersion. " +
            "Specify a vaild path to the correct hive jars using " +
            s"$HIVE_METASTORE_JARS or change " +
            s"$HIVE_METASTORE_VERSION to $hiveExecutionVersion.")
      }

      // We recursively find all jars in the class loader chain,
      // starting from the given classLoader.
      def allJars(classLoader: ClassLoader): Array[URL] = classLoader match {
        case null => Array.empty[URL]
        case urlClassLoader: URLClassLoader =>
          urlClassLoader.getURLs ++ allJars(urlClassLoader.getParent)
        case other => allJars(other.getParent)
      }

      val classLoader = org.apache.spark.util.Utils.getContextOrSparkClassLoader
      val jars = allJars(classLoader)
      if (jars.length == 0) {
        throw new IllegalArgumentException(
          "Unable to locate hive jars to connect to metastore. " +
              "Please set spark.sql.hive.metastore.jars.")
      }

      logInfo("Initializing HiveMetastoreConnection version " +
          s"$hiveMetastoreVersion using Spark classes.")
      //new ClientWrapper(metaVersion, allConfig, classLoader)
      new IsolatedClientLoader(
        version = metaVersion,
        execJars = jars.toSeq,
        config = allConfig,
        isolationOn = false,
        barrierPrefixes = hiveMetastoreBarrierPrefixes(),
        sharedPrefixes = hiveMetastoreSharedPrefixes()).createClient()
    } else if (hiveMetastoreJars == "maven") {
      logInfo("Initializing HiveMetastoreConnection version " +
          s"$hiveMetastoreVersion using maven.")
      IsolatedClientLoader.forVersion(
        version = hiveMetastoreVersion,
        config = allConfig,
        barrierPrefixes = hiveMetastoreBarrierPrefixes(),
        sharedPrefixes = hiveMetastoreSharedPrefixes()).createClient()
    } else {
      // Convert to files and expand any directories.
      val jars = hiveMetastoreJars.split(File.pathSeparator).flatMap {
        case path if new File(path).getName == "*" =>
          val files = new File(path).getParentFile.listFiles()
          if (files == null) {
            logWarning(s"Hive jar path '$path' does not exist.")
            Nil
          } else {
            files.filter(_.getName.toLowerCase.endsWith(".jar"))
          }
        case path =>
          new File(path) :: Nil
      }.map(_.toURI.toURL)

      logInfo("Initializing HiveMetastoreConnection version " +
          s"$hiveMetastoreVersion using $jars")
      new IsolatedClientLoader(
        version = metaVersion,
        execJars = jars.toSeq,
        config = allConfig,
        isolationOn = true,
        barrierPrefixes = hiveMetastoreBarrierPrefixes(),
        sharedPrefixes = hiveMetastoreSharedPrefixes()).createClient()
    }
  }

  /** A cache of Spark SQL data source tables that have been accessed. */
  protected[sql] val cachedDataSourceTables = {
    val cacheLoader = new CacheLoader[QualifiedTableName, LogicalPlan]() {
      override def load(in: QualifiedTableName): LogicalPlan = {
        logDebug(s"Creating new cached data source for $in")
        val table = in.getTable(client)

        def schemaStringFromParts: Option[String] = {
          table.properties.get(HIVE_SCHEMA_NUMPARTS).map { numParts =>
            val parts = (0 until numParts.toInt).map { index =>
              val partProp = s"$HIVE_SCHEMA_PART.$index"
              table.properties.get(partProp) match {
                case Some(part) => part
                case None => throw new AnalysisException("Could not read " +
                    "schema from metastore because it is corrupted (missing " +
                    s"part $index of the schema, $numParts parts expected).")
              }
            }
            // Stick all parts back to a single schema string.
            parts.mkString
          }
        }

        // Originally, we used spark.sql.sources.schema to store the schema
        // of a data source table. After SPARK-6024, this flag was removed.
        // Still need to support the deprecated property.
        val schemaString = table.properties.get(HIVE_SCHEMA_OLD)
            .orElse(schemaStringFromParts)

        val userSpecifiedSchema =
          schemaString.map(s => DataType.fromJson(s).asInstanceOf[StructType])

        val partitionColumns = table.partitionColumns.map(_.name)
        val provider = table.properties(HIVE_PROVIDER)
        val options = table.serdeProperties

        val resolved = options.get(JdbcExtendedUtils.SCHEMA_PROPERTY) match {
          case Some(schema) => JdbcExtendedUtils.externalResolvedDataSource(
            context, schema, provider, SaveMode.Ignore, options)

          case None =>
            // add allowExisting in properties used by some implementations
            ResolvedDataSource(context, userSpecifiedSchema,
              partitionColumns.toArray, provider, options +
                  (JdbcExtendedUtils.ALLOW_EXISTING_PROPERTY -> "true"))
        }

        LogicalRelation(resolved.relation)
      }
    }

    CacheBuilder.newBuilder().maximumSize(1000).build(cacheLoader)
  }

  def processTableIdentifier(tableIdentifier: String): String = {
    SnappyStoreHiveCatalog.processTableIdentifier(tableIdentifier, conf)
  }

  def newQualifiedTableName(tableIdent: TableIdentifier): QualifiedTableName =
    new QualifiedTableName(tableIdent.database, tableIdent.table)

  def newQualifiedTableName(tableIdent: String): QualifiedTableName = {
    val tableName = processTableIdentifier(tableIdent)
    val dotIndex = tableName.indexOf('.')
    if (dotIndex > 0 && tableName.indexOf('.', dotIndex + 1) > 0) {
      new QualifiedTableName(Some(tableName.substring(0, dotIndex)),
        tableName.substring(dotIndex + 1))
    } else {
      new QualifiedTableName(None, tableName)
    }
  }

  override def refreshTable(tableIdent: TableIdentifier): Unit = {
    // refreshTable does not eagerly reload the cache. It just invalidates
    // the cache. it is better at here to invalidate the cache to avoid
    // confusing warning logs from the cache loader (e.g. cannot find data
    // source provider, which is only defined for data source table).
    invalidateTable(tableIdent)
  }

  def invalidateTable(tableIdent: TableIdentifier): Unit = {
    cachedDataSourceTables.invalidate(newQualifiedTableName(tableIdent))
  }

  override def unregisterAllTables(): Unit = {
    tables.clear()
    topKStructures.clear()
  }

  override def unregisterTable(tableIdentifier: TableIdentifier): Unit = {
    unregisterTable(newQualifiedTableName(tableIdentifier))
  }

  def unregisterTable(tableIdent: QualifiedTableName): Unit = {
    if (tables.contains(tableIdent)) {
      context.truncateTable(tableIdent.table)
      tables -= tableIdent
    } else if (topKStructures.contains(tableIdent)) {
      topKStructures -= tableIdent
    }
  }

  def lookupRelation(tableIdent: QualifiedTableName,
      alias: Option[String]): LogicalPlan = {
    val plan = tables.getOrElse(tableIdent,
      tableIdent.getTableOption(client) match {
        case Some(table) =>
          if (table.properties.contains(HIVE_PROVIDER)) {
            cachedDataSourceTables(tableIdent)
          } else if (table.tableType == VirtualView) {
            val viewText = table.viewText
                .getOrElse(sys.error("Invalid view without text."))
            context.parseSql(viewText)
          } else {
            throw new IllegalStateException(
              s"Unsupported table type ${table.tableType}")
          }

        case None =>
          throw new AnalysisException(s"Table Not Found: $tableIdent")
      })
    // If an alias was specified by the lookup, wrap the plan in a
    // sub-query so that attributes are properly qualified with this alias
    Subquery(alias.getOrElse(tableIdent.table), plan)
  }

  def lookupRelation(tableIdentifier: String): LogicalPlan = {
    lookupRelation(newQualifiedTableName(tableIdentifier), None)
  }

  override def lookupRelation(tableIdentifier: TableIdentifier,
      alias: Option[String]): LogicalPlan = {
    lookupRelation(newQualifiedTableName(tableIdentifier), alias)
  }

  override def tableExists(tableIdentifier: TableIdentifier): Boolean = {
    tableExists(newQualifiedTableName(tableIdentifier))
  }

  def tableExists(tableIdentifier: String): Boolean = {
    tableExists(newQualifiedTableName(tableIdentifier))
  }

  def tableExists(tableName: QualifiedTableName): Boolean = {
    tables.contains(tableName) ||
        tableName.getTableOption(client).isDefined
  }

  override def registerTable(tableIdentifier: TableIdentifier,
      plan: LogicalPlan): Unit = {
    tables += (newQualifiedTableName(tableIdentifier) -> plan)
  }

  def registerTable(tableName: QualifiedTableName, plan: LogicalPlan): Unit = {
    tables += (tableName -> plan)
  }

  def registerExternalTable(tableName: QualifiedTableName,
      userSpecifiedSchema: Option[StructType],
      partitionColumns: Array[String], provider: String,
      options: Map[String, String],
      tableType: ExternalTableType.Type): Unit = {
    createDataSourceTable(tableName, tableType,
      userSpecifiedSchema, partitionColumns, provider, options)
  }

  def unregisterExternalTable(tableIdent: QualifiedTableName): Unit = {
    client.dropTable(tableIdent.getDatabase(client), tableIdent.table)
  }

  /**
   * Creates a data source table (a table created with USING clause) in Hive's
   * meta-store. Returns true when the table has been created else false.
   *
   * @param tableType the type of external table: ROW, COLUMN, SAMPLE etc
   */
  def createDataSourceTable(
      tableIdent: QualifiedTableName,
      tableType: ExternalTableType.Type,
      userSpecifiedSchema: Option[StructType],
      partitionColumns: Array[String],
      provider: String,
      options: Map[String, String]): Unit = {
    val tableProperties = new mutable.HashMap[String, String]
    tableProperties.put(HIVE_PROVIDER, provider)

    // Saves optional user specified schema.  Serialized JSON schema string
    // may be too long to be stored into a single meta-store SerDe property.
    // In this case, we split the JSON string and store each part as a
    // separate SerDe property.
    if (userSpecifiedSchema.isDefined) {
      val threshold = conf.schemaStringLengthThreshold
      val schemaJsonString = userSpecifiedSchema.get.json
      // Split the JSON string.
      val parts = schemaJsonString.grouped(threshold).toSeq
      tableProperties.put(HIVE_SCHEMA_NUMPARTS, parts.size.toString)
      parts.zipWithIndex.foreach { case (part, index) =>
        tableProperties.put(s"$HIVE_SCHEMA_PART.$index", part)
      }
    }

    val metastorePartitionColumns = userSpecifiedSchema.map { schema =>
      val fields = Utils.getFields(partitionColumns, schema,
        "createDataSourceTable")
      fields.map { field =>
        HiveColumn(
          name = field.name,
          hiveType = HiveMetastoreTypes.toMetastoreType(field.dataType),
          comment = "")
      }.toSeq
    }.getOrElse {
      if (partitionColumns.length > 0) {
        // The table does not have a specified schema, which means that the
        // schema will be inferred when we load the table. So, we are not
        // expecting partition columns and we will discover partitions
        // when we load the table. However, if there are specified partition
        // columns, we simply ignore them and provide a warning message..
        logWarning(s"The schema and partitions of table " +
            s"${tableIdent.table} will be inferred when it is " +
            s"loaded. Specified partition columns " +
            s"(${partitionColumns.mkString(",")}) will be ignored.")
      }
      Seq.empty[HiveColumn]
    }

    tableProperties.put("EXTERNAL", tableType.toString)

    client.createTable(
      HiveTable(
        specifiedDatabase = Option(tableIdent.getDatabase(client)),
        name = tableIdent.table,
        schema = Seq.empty,
        partitionColumns = metastorePartitionColumns,
        tableType = ExternalTable,
        properties = tableProperties.toMap,
        serdeProperties = options))
  }

  def registerSampleTable(table: String, schema: StructType,
      samplingOptions: Map[String, Any], df: Option[SampleDataFrame] = None,
      streamTable: Option[QualifiedTableName] = None,
      jdbcSource: Option[Map[String, String]] = None): SampleDataFrame = {
    require(table != null && table.length > 0,
      "registerSampleTable: expected non-empty table name")

    val tableIdent = newQualifiedTableName(table)

    if (tables.contains(tableIdent)) {
      throw new IllegalStateException(
        s"A structure with name $tableIdent is already defined")
    }

    val tableName = tableIdent.table
    // add or overwrite existing name attribute
    val opts = Utils.normalizeOptions(samplingOptions)
        .filterKeys(_ != "name") + ("name" -> tableName)

    // update the options in any provided StratifiedSample LogicalPlan
    df foreach (_.logicalPlan.options = opts)
    // create new StratifiedSample LogicalPlan if none was passed
    // (currently for streaming case)
    val sampleDF = df.getOrElse {
      val plan: LogicalRDD = LogicalRDD(schema.toAttributes,
        new DummyRDD(context))(context)
      val newDF = new SampleDataFrame(context,
        StratifiedSample(opts, plan, streamTable)())
      val tableOpt = Some(tableName)
      jdbcSource match {
        case None => context.cacheManager.cacheQuery(newDF, tableOpt)

        case Some(jdbcOptions) =>
          val externalStore = getExternalTable(jdbcOptions)
          createExternalTableForCachedBatches(tableName, externalStore)
          context.cacheManager.cacheQuery_ext(newDF, tableOpt, externalStore)
      }
      newDF
    }
    tables.put(tableIdent, sampleDF.logicalPlan)
    sampleDF
  }

  def registerTopK(tableIdent: String, streamTableIdent: String,
      schema: StructType, topkOptions: Map[String, Any], rdd: RDD[(Int, TopK)]): Unit = {
    val qualifiedTable = newQualifiedTableName(tableIdent)
    val streamTable = newQualifiedTableName(streamTableIdent)

    if (topKStructures.contains(qualifiedTable)) {
      throw new IllegalStateException(
        s"A structure with name $qualifiedTable is already defined")
    }

    topKStructures.put(qualifiedTable, TopKWrapper(qualifiedTable, topkOptions,
      schema, Some(streamTable)) -> rdd)
  }

  def registerAndInsertIntoExternalStore(df: DataFrame, table: String,
      schema: StructType, jdbcSource: Map[String, String]): Unit = {
    require(table != null && table.length > 0,
      "registerAndInsertIntoExternalStore: expected non-empty table name")

    val tableIdent = newQualifiedTableName(table)
    val externalStore = getExternalTable(jdbcSource)
    createExternalTableForCachedBatches(tableIdent.table,
      externalStore)
    val dummyDF = {
      val plan: LogicalRDD = LogicalRDD(schema.toAttributes,
        new DummyRDD(context))(context)
      DataFrame(context, plan)
    }

    tables.put(tableIdent, dummyDF.logicalPlan)
    context.cacheManager.cacheQuery_ext(dummyDF,
      Some(tableIdent.table), externalStore)

    context.appendToCache(df, tableIdent.table)
  }

  // TODO: The JDBC source is currently reading a property jdbcStore
  // to find out the type of the jdbc store. This is a
  // temporary arrangement.
  def getExternalTable(jdbcSource: Map[String, String]): ExternalStore = {
    val options = new CaseInsensitiveMap(jdbcSource)
    val externalSource = options.get("jdbcstore") match {
      case Some(x) => x
      case None => "org.apache.spark.sql.store.JDBCSourceAsStore"
    }
    val constructor = org.apache.spark.util.Utils.getContextOrSparkClassLoader
        .loadClass(externalSource).getConstructor(classOf[Map[String, String]])
    constructor.newInstance(options).asInstanceOf[ExternalStore]
  }

  def createTable(externalStore: ExternalStore, tableStr: String,
      tableName: String, dropIfExists: Boolean): Unit = {
    val isLoner = Utils.isLoner(context.sparkContext)

    val rdd = new DummyRDD(context) {
      override def compute(split: Partition,
          taskContext: TaskContext): Iterator[InternalRow] = {
        DriverRegistry.register(externalStore.driver)
        JdbcDialects.get(externalStore.url) match {
          case d: JdbcExtendedDialect =>
            val extraProps = d.extraDriverProperties(isLoner).propertyNames
            while (extraProps.hasMoreElements) {
              val p = extraProps.nextElement()
              if (externalStore.connProps.get(p) != null) {
                sys.error(s"Master specific property $p " +
                    "shouldn't exist here in Executors")
              }
            }
          case _ =>
        }

        val conn = ExternalStoreUtils.getConnection(externalStore.url,
          externalStore.connProps, driverDialect = null, isLoner = false)
        conn.close()
        Iterator.empty
      }

      override protected def getPartitions: Array[Partition] = {
        //TODO : Find a cleaner way of starting all executors.
        val partitions = new Array[Partition](100)
        for (p <- 0 until 100) {
          partitions(p) = new ExecutorLocalPartition(p, null)
        }
        partitions
      }
    }

    rdd.collect()

    //val tableName = processTableIdentifier(tableIdent)
    val connProps = externalStore.connProps
    val dialect = JdbcDialects.get(externalStore.url)
    dialect match {
      case d: JdbcExtendedDialect =>
        connProps.putAll(d.extraDriverProperties(isLoner))
    }

    externalStore.tryExecute(tableName, {
      case conn =>
        if (dropIfExists) {
          JdbcExtendedUtils.dropTable(conn, tableName, dialect, context,
            ifExists = true)
        }
        JdbcExtendedUtils.executeUpdate(tableStr, conn)
        dialect match {
          case d: JdbcExtendedDialect => d.initializeTable(tableName,
            conf.caseSensitiveAnalysis, conn)
        }
    })
  }

  def createExternalTableForCachedBatches(tableName: String,
      externalStore: ExternalStore): Unit = {
    require(tableName != null && tableName.length > 0,
      "registerAndInsertIntoExternalStore: expected non-empty table name")

    //val tableName = processTableIdentifier(tableIdent)
    val (primarykey, partitionStrategy) = ExternalStoreUtils.getConnectionType(
      externalStore.url) match {
      case ConnectionType.Embedded =>
        (s"constraint ${tableName}_bucketCheck check (bucketId != -1), " +
            "primary key (uuid, bucketId)", "partition by column (bucketId)")
      // TODO: [sumedh] Neeraj, the partition clause should come from JdbcDialect or something
      case _ => ("primary key (uuid)", "partition by primary key")
    }

    createTable(externalStore, s"create table $tableName (uuid varchar(36) " +
        s"not null, bucketId integer, cachedBatch Blob not null, $primarykey) " +
        s"$partitionStrategy", tableName, dropIfExists = true)
  }

  /** tableName is assumed to be pre-normalized with processTableIdentifier */
  private[sql] def getStreamTableRelation[T](
      tableIdentifier: String): StreamRelation[T] = {
    getStreamTableRelation(newQualifiedTableName(tableIdentifier))
  }

  /** tableName is assumed to be pre-normalized with processTableIdentifier */
  private[sql] def getStreamTableRelation[T](
      tableName: QualifiedTableName): StreamRelation[T] = {
    val plan: LogicalPlan = tables.getOrElse(tableName,
      throw new IllegalStateException(s"Plan for stream $tableName not found"))

    plan match {
      case LogicalRelation(sr: StreamRelation[T], _) => sr
      case _ => throw new IllegalStateException(
        s"StreamRelation was expected for $tableName but got $plan")
    }
  }

  override def getTables(dbIdent: Option[String]): Seq[(String, Boolean)] = {
    val client = this.client
    val dbName = dbIdent.map(processTableIdentifier)
        .getOrElse(client.currentDatabase)
    tables.collect {
      case (tableIdent, _) if tableIdent.getDatabase(client) == dbName =>
        (tableIdent.table, true)
    }.toSeq ++ client.listTables(dbName).map((_, false))
  }
}

object SnappyStoreHiveCatalog {

  /** The version of hive used internally by Spark SQL. */
  val hiveExecutionVersion = HiveContext.hiveExecutionVersion

  val HIVE_METASTORE_VERSION = HiveContext.HIVE_METASTORE_VERSION
  val HIVE_METASTORE_JARS = HiveContext.HIVE_METASTORE_JARS
  val HIVE_METASTORE_SHARED_PREFIXES =
    HiveContext.HIVE_METASTORE_SHARED_PREFIXES
  val HIVE_METASTORE_BARRIER_PREFIXES =
    HiveContext.HIVE_METASTORE_BARRIER_PREFIXES

  val HIVE_PROVIDER = "spark.sql.sources.provider"
  val HIVE_SCHEMA_NUMPARTS = "spark.sql.sources.schema.numParts"
  val HIVE_SCHEMA_PART = "spark.sql.sources.schema.part"
  val HIVE_SCHEMA_OLD = "spark.sql.sources.schema"

  def processTableIdentifier(tableIdentifier: String, conf: SQLConf): String = {
    if (conf.caseSensitiveAnalysis) {
      tableIdentifier
    } else {
      Utils.normalizeId(tableIdentifier)
    }
  }
<<<<<<< HEAD
=======

  def processTableIdentifier(tableIdentifier: Seq[String], conf: SQLConf) = {
    if (conf.caseSensitiveAnalysis) {
      tableIdentifier
    } else {
      tableIdentifier.map(Utils.normalizeId)
    }
  }

  def closeCurrent(): Unit = {
    Hive.closeCurrent()
  }
>>>>>>> 73e60921
}

/** A fully qualified identifier for a table (i.e. [dbName.]schema.tableName) */
final class QualifiedTableName(_database: Option[String], _tableIdent: String)
    extends TableIdentifier(_tableIdent, _database) {

  @transient private[this] var _table: Option[HiveTable] = None

  def getDatabase(client: ClientInterface): String =
    database.getOrElse(client.currentDatabase)

  def getTableOption(client: ClientInterface) = _table.orElse {
    _table = client.getTableOption(getDatabase(client), table)
    _table
  }

  def getTable(client: ClientInterface) =
    getTableOption(client).getOrElse(throw new AnalysisException(
      s"Table Not Found: $table (in database: ${getDatabase(client)})"))

  override def toString: String =
    database.map(_ + '.').getOrElse("") + table
}

object ExternalTableType extends Enumeration {
  type Type = Value

  val Row = Value("ROW")
  val Columnar = Value("COLUMN")
  val Stream = Value("STREAM")
  val Sample = Value("SAMPLE")
  val TopK = Value("TOPK")

  def getTableType(relation : BaseRelation) : ExternalTableType.Type ={
    relation match {
      case x : JDBCMutableRelation  => ExternalTableType.Row
      case x : JDBCAppendableRelation => ExternalTableType.Columnar
      case _=> ExternalTableType.Row
    }
  }
}<|MERGE_RESOLUTION|>--- conflicted
+++ resolved
@@ -9,10 +9,7 @@
 
 import com.google.common.cache.{CacheBuilder, CacheLoader}
 import org.apache.hadoop.hive.conf.HiveConf
-<<<<<<< HEAD
-=======
 import org.apache.hadoop.hive.ql.metadata.Hive
->>>>>>> 73e60921
 
 import org.apache.spark.rdd.RDD
 import org.apache.spark.sql._
@@ -135,12 +132,8 @@
     */
     // `configure` goes second to override other settings.
     // `configure` goes second to override other settings.
-<<<<<<< HEAD
     if (sparkConf.contains("gemfirexd.db.url") &&
         sparkConf.contains("gemfirexd.db.driver")) {
-=======
-    if (sparkConf.contains("gemfirexd.db.url") && sparkConf.contains("gemfirexd.db.driver")) {
->>>>>>> 73e60921
       metadataConf.setVar(HiveConf.ConfVars.METASTORECONNECTURLKEY,
         sparkConf.get("gemfirexd.db.url"))
       metadataConf.setVar(HiveConf.ConfVars.METASTORE_CONNECTION_DRIVER,
@@ -693,21 +686,10 @@
       Utils.normalizeId(tableIdentifier)
     }
   }
-<<<<<<< HEAD
-=======
-
-  def processTableIdentifier(tableIdentifier: Seq[String], conf: SQLConf) = {
-    if (conf.caseSensitiveAnalysis) {
-      tableIdentifier
-    } else {
-      tableIdentifier.map(Utils.normalizeId)
-    }
-  }
 
   def closeCurrent(): Unit = {
     Hive.closeCurrent()
   }
->>>>>>> 73e60921
 }
 
 /** A fully qualified identifier for a table (i.e. [dbName.]schema.tableName) */

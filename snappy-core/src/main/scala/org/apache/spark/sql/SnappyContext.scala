--- conflicted
+++ resolved
@@ -898,15 +898,8 @@
       } else if (mode != null) {
         evalClusterMode(sc)
       } else {
-<<<<<<< HEAD
-        _globalContext = sc
-        initSparkContext(sc)
-        SnappySC =new SnappyContext(sc)
-        SnappySC
-=======
         _clusterMode = evalClusterMode(sc)
         _clusterMode
->>>>>>> bb603509
       }
     }
   }

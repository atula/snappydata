package org.apache.spark.sql.columnar

import java.util.Properties

import org.apache.spark.sql.SnappyContext
import org.apache.spark.sql.execution.datasources.ResolvedDataSource
import scala.collection.mutable

import io.snappydata.{Constant, Property}

import org.apache.spark.SparkContext
import org.apache.spark.sql.collection.{ToolsCallbackInit, Utils}
import org.apache.spark.sql.execution.datasources.jdbc.{DriverRegistry, JdbcUtils}
import org.apache.spark.sql.jdbc.{JdbcDialect, JdbcDialects}
import org.apache.spark.sql.row.{GemFireXDClientDialect, GemFireXDDialect}
<<<<<<< HEAD
import org.apache.spark.sql.sources.JdbcExtendedDialect
import org.apache.spark.sql.store.StoreProperties
=======
import org.apache.spark.sql.sources.JdbcExtendedUtils
>>>>>>> 73e60921

/**
 * Utility methods used by external storage layers.
 */
private[sql] object ExternalStoreUtils {

  def getAllPoolProperties(url: String, driver: String,
      poolProps: Map[String, String], hikariCP: Boolean) = {
    val urlProp = if (hikariCP) "jdbcUrl" else "url"
    val driverClassProp = "driverClassName"
    if (driver == null || driver.isEmpty) {
      if (poolProps.isEmpty) {
        Map(urlProp -> url)
      } else {
        poolProps + (urlProp -> url)
      }
    } else if (poolProps.isEmpty) {
      Map(urlProp -> url, driverClassProp -> driver)
    } else {
      poolProps + (urlProp -> url) + (driverClassProp -> driver)
    }
  }

  def getDriver(url: String, dialect: JdbcDialect): String = {
    dialect match {
      case GemFireXDDialect => "com.pivotal.gemfirexd.jdbc.EmbeddedDriver"
      case GemFireXDClientDialect => "com.pivotal.gemfirexd.jdbc.ClientDriver"
      case _ => DriverRegistry.getDriverClassName(url)
    }
  }

  class CaseInsensitiveMutableHashMap(map: Map[String, String])
      extends mutable.Map[String, String] with Serializable {

    val baseMap = new mutable.HashMap[String, String]
    baseMap ++= map.map(kv => kv.copy(_1 = kv._1.toLowerCase))

    override def get(k: String): Option[String] = baseMap.get(k.toLowerCase)

    override def remove(k: String): Option[String] = baseMap.remove(k.toLowerCase)

    override def iterator: Iterator[(String, String)] = baseMap.iterator

    override def +=(kv: (String, String)) = {
      baseMap += kv
      this
    }

    override def -=(key: String) = {
      baseMap -= key
      this
    }
  }

  def removeInternalProps(parameters: mutable.Map[String, String]): String = {
    val dbtableProp = JdbcExtendedUtils.DBTABLE_PROPERTY
    val table = parameters.remove(dbtableProp)
        .getOrElse(sys.error(s"Option '$dbtableProp' not specified"))
    parameters.remove(JdbcExtendedUtils.ALLOW_EXISTING_PROPERTY)
    parameters.remove(JdbcExtendedUtils.SCHEMA_PROPERTY)
    parameters.remove("serialization.format")
    table
  }

  def defaultStoreURL(sc: SparkContext): String = {
    if (sc.master.startsWith(Constant.JDBC_URL_PREFIX)) {
      // Already connected to SnappyData in embedded mode.
      Constant.DEFAULT_EMBEDDED_URL
    } else {
      val isLoner = Utils.isLoner(sc)
      sc.conf.getOption(Property.locators).map(
        Constant.DEFAULT_EMBEDDED_URL + "locators=" + _).getOrElse {
        sc.conf.getOption(Property.mcastPort).map(
          Constant.DEFAULT_EMBEDDED_URL + "mcast-port=" + _).getOrElse {
          if (isLoner) {
            Constant.DEFAULT_EMBEDDED_URL + "mcast-port=0"
          } else {
            sys.error("Option 'url' not specified")
          }
        }
      } + (if (isLoner) "" else ";host-data=false")
    }
  }

  def validateAndGetAllProps(sc : SparkContext,
      parameters: mutable.Map[String, String]) = {

    val url = if (ExternalStoreUtils.isExternalShellMode(sc)) {
      ToolsCallbackInit.toolsCallback.getLocatorJDBCURL(sc)
    }
    else
      parameters.remove("url").getOrElse(defaultStoreURL(sc))

    val dialect = JdbcDialects.get(url)
    val driver = parameters.remove("driver").getOrElse(getDriver(url, dialect))

    DriverRegistry.register(driver)

    val poolImpl = parameters.remove("poolimpl")
    val poolProperties = parameters.remove("poolproperties")

    val hikariCP = poolImpl.map(Utils.normalizeId) match {
      case Some("hikari") => true
      case Some("tomcat") => false
      case Some(p) =>
        throw new IllegalArgumentException("ExternalStoreUtils: " +
            s"unsupported pool implementation '$p' " +
            s"(supported values: tomcat, hikari)")
      case None => false
    }
    val poolProps = poolProperties.map(p => Map(p.split(",").map { s =>
      val eqIndex = s.indexOf('=')
      if (eqIndex >= 0) {
        (s.substring(0, eqIndex).trim, s.substring(eqIndex + 1).trim)
      } else {
        // assume a boolean property to be enabled
        (s.trim, "true")
      }
    }: _*)).getOrElse(Map.empty)

    // remaining parameters are passed as properties to getConnection
    val connProps = new Properties()
    parameters.foreach(kv => connProps.setProperty(kv._1, kv._2))
    dialect match {
      case GemFireXDDialect | GemFireXDClientDialect =>
        connProps.setProperty("route-query", "false")
      case _ =>
    }
    val allPoolProps = getAllPoolProperties(url, driver,
      poolProps, hikariCP)
    (url, driver, allPoolProps, connProps, hikariCP)
  }

  def getConnection(url: String, connProperties: Properties,
      driverDialect: JdbcDialect, isLoner: Boolean) = {
    connProperties.remove("poolProperties")
    if (driverDialect != null) {
      // add driver specific properties
      driverDialect match {
        // The driver if not a loner should be an accesor only
        case d: JdbcExtendedDialect =>
          connProperties.putAll(d.extraCreateTableProperties(isLoner))
        case _ =>
      }
    }
    JdbcUtils.createConnection(url, connProperties)
  }

  def getConnectionType(url: String) = {
    JdbcDialects.get(url) match {
      case GemFireXDDialect => ConnectionType.Embedded
      case GemFireXDClientDialect =>   ConnectionType.Net
      case _ => ConnectionType.Unknown
    }
  }

  def isExternalShellMode (sparkContext: SparkContext): Boolean ={
    sparkContext.getConf.getOption(Property.locators).exists { s => !s.isEmpty &&
      !sparkContext.getConf.getOption(Property.mcastPort).exists {_.toInt > 0 }
    } &&
      !sparkContext.getConf.getOption(Property.embedded).exists(_.toBoolean)
  }

}

object ConnectionType extends Enumeration {
  type ConnectionType = Value
  val Embedded, Net, Unknown = Value
}<|MERGE_RESOLUTION|>--- conflicted
+++ resolved
@@ -2,8 +2,6 @@
 
 import java.util.Properties
 
-import org.apache.spark.sql.SnappyContext
-import org.apache.spark.sql.execution.datasources.ResolvedDataSource
 import scala.collection.mutable
 
 import io.snappydata.{Constant, Property}
@@ -13,12 +11,7 @@
 import org.apache.spark.sql.execution.datasources.jdbc.{DriverRegistry, JdbcUtils}
 import org.apache.spark.sql.jdbc.{JdbcDialect, JdbcDialects}
 import org.apache.spark.sql.row.{GemFireXDClientDialect, GemFireXDDialect}
-<<<<<<< HEAD
-import org.apache.spark.sql.sources.JdbcExtendedDialect
-import org.apache.spark.sql.store.StoreProperties
-=======
-import org.apache.spark.sql.sources.JdbcExtendedUtils
->>>>>>> 73e60921
+import org.apache.spark.sql.sources.{JdbcExtendedDialect, JdbcExtendedUtils}
 
 /**
  * Utility methods used by external storage layers.
@@ -84,7 +77,7 @@
   }
 
   def defaultStoreURL(sc: SparkContext): String = {
-    if (sc.master.startsWith(Constant.JDBC_URL_PREFIX)) {
+    if (sc.master.startsWith(Constant.SNAPPY_URL_PREFIX)) {
       // Already connected to SnappyData in embedded mode.
       Constant.DEFAULT_EMBEDDED_URL
     } else {
@@ -160,7 +153,7 @@
       driverDialect match {
         // The driver if not a loner should be an accesor only
         case d: JdbcExtendedDialect =>
-          connProperties.putAll(d.extraCreateTableProperties(isLoner))
+          connProperties.putAll(d.extraDriverProperties(isLoner))
         case _ =>
       }
     }

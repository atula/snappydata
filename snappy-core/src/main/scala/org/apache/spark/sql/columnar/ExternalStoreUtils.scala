--- conflicted
+++ resolved
@@ -1,27 +1,20 @@
 package org.apache.spark.sql.columnar
 
-<<<<<<< HEAD
-import java.sql.{PreparedStatement, Connection}
-=======
->>>>>>> f179e3a6
+import java.sql.{Connection, PreparedStatement}
 import java.util.Properties
 
-import org.apache.spark.sql.{Row, AnalysisException}
-import org.apache.spark.sql.types._
-
-<<<<<<< HEAD
-import scala.collection.mutable
-import org.apache.spark.Logging
-=======
 import io.snappydata.{Constant, Property}
-
->>>>>>> f179e3a6
-import org.apache.spark.SparkContext
+import org.apache.spark.{Logging, SparkContext}
 import org.apache.spark.sql.collection.Utils
+import org.apache.spark.sql.execution.ConnectionPool
 import org.apache.spark.sql.execution.datasources.jdbc.{DriverRegistry, JdbcUtils}
 import org.apache.spark.sql.jdbc.{JdbcDialect, JdbcDialects}
 import org.apache.spark.sql.row.{GemFireXDClientDialect, GemFireXDDialect}
 import org.apache.spark.sql.sources.JdbcExtendedUtils
+import org.apache.spark.sql.types._
+import org.apache.spark.sql.{AnalysisException, Row}
+
+import scala.collection.mutable
 
 /**
  * Utility methods used by external storage layers.
@@ -152,14 +145,7 @@
 
   def getConnection(url: String, connProperties: Properties) = {
     connProperties.remove("poolProperties")
-<<<<<<< HEAD
-    val con = JdbcUtils.createConnection(url, connProperties)
-    con.setTransactionIsolation(Connection.TRANSACTION_NONE)
-    con
-    //DriverManager.getConnection(url)
-=======
     JdbcUtils.createConnection(url, connProperties)
->>>>>>> f179e3a6
   }
 
   def getConnectionType(url: String) = {
@@ -192,16 +178,12 @@
       })
   }
 
-  def getConnector(id: String, driver: String, poolProps: Map[String, String],
-      connProps: Properties, hikariCP: Boolean): () => Connection = {
+  def getConnector(id: String, driver: String, dialect: JdbcDialect,
+      poolProps: Map[String, String], connProps: Properties,
+      hikariCP: Boolean): () => Connection = {
     () => {
-      try {
-        if (driver != null) DriverRegistry.register(driver)
-      } catch {
-        case cnfe: ClassNotFoundException =>
-          logWarning(s"Couldn't find driver class $driver", cnfe)
-      }
-      ConnectionPool.getPoolConnection(id, poolProps, connProps, hikariCP)
+      ConnectionPool.getPoolConnection(id, Some(driver), dialect,
+        poolProps, connProps, hikariCP)
     }
   }
 

package org.apache.spark.sql.columnar

import java.sql.{Connection, PreparedStatement}
import java.util.Properties

<<<<<<< HEAD
import io.snappydata.{Constant, Property}
import org.apache.spark.{Logging, SparkContext}
=======
import scala.collection.mutable

import io.snappydata.Constant

import org.apache.spark.SparkContext
>>>>>>> e46e700d
import org.apache.spark.sql.collection.{ToolsCallbackInit, Utils}
import org.apache.spark.sql.execution.ConnectionPool
import org.apache.spark.sql.execution.datasources.jdbc.{DriverRegistry, JdbcUtils}
import org.apache.spark.sql.jdbc.{JdbcDialect, JdbcDialects}
import org.apache.spark.sql.row.{GemFireXDClientDialect, GemFireXDDialect}
import org.apache.spark.sql.sources.JdbcExtendedUtils
<<<<<<< HEAD
import org.apache.spark.sql.types._
import org.apache.spark.sql.{AnalysisException, Row}

import scala.collection.mutable
=======
import org.apache.spark.sql._
>>>>>>> e46e700d

/**
 * Utility methods used by external storage layers.
 */
private[sql] object ExternalStoreUtils extends Logging {

  def getAllPoolProperties(url: String, driver: String,
      poolProps: Map[String, String], hikariCP: Boolean) = {
    val urlProp = if (hikariCP) "jdbcUrl" else "url"
    val driverClassProp = "driverClassName"
    val props = {
      if (driver == null || driver.isEmpty) {
        if (poolProps.isEmpty) {
          Map(urlProp -> url)
        } else {
          poolProps + (urlProp -> url)
        }
      } else if (poolProps.isEmpty) {
        Map(urlProp -> url, driverClassProp -> driver)
      } else {
        poolProps + (urlProp -> url) + (driverClassProp -> driver)
      }
    }
    if (hikariCP) {
      props + ("minimumIdle" -> "4")
    } else {
      props + ("initialSize" -> "4")
    }
  }

  def getDriver(url: String, dialect: JdbcDialect): String = {
    dialect match {
      case GemFireXDDialect => "com.pivotal.gemfirexd.jdbc.EmbeddedDriver"
      case GemFireXDClientDialect => "com.pivotal.gemfirexd.jdbc.ClientDriver"
      case _ => DriverRegistry.getDriverClassName(url)
    }
  }

  class CaseInsensitiveMutableHashMap(map: Map[String, String])
      extends mutable.Map[String, String] with Serializable {

    val baseMap = new mutable.HashMap[String, String]
    baseMap ++= map.map(kv => kv.copy(_1 = kv._1.toLowerCase))

    override def get(k: String): Option[String] = baseMap.get(k.toLowerCase)

    override def remove(k: String): Option[String] = baseMap.remove(k.toLowerCase)

    override def iterator: Iterator[(String, String)] = baseMap.iterator

    override def +=(kv: (String, String)) = {
      baseMap += kv
      this
    }

    override def -=(key: String) = {
      baseMap -= key
      this
    }
  }

  def removeInternalProps(parameters: mutable.Map[String, String]): String = {
    val dbtableProp = JdbcExtendedUtils.DBTABLE_PROPERTY
    val table = parameters.remove(dbtableProp)
        .getOrElse(sys.error(s"Option '$dbtableProp' not specified"))
    parameters.remove(JdbcExtendedUtils.ALLOW_EXISTING_PROPERTY)
    parameters.remove(JdbcExtendedUtils.SCHEMA_PROPERTY)
    parameters.remove("serialization.format")
    table
  }

  def defaultStoreURL(sc: SparkContext): String = {
    SnappyContext.getClusterMode(sc) match {
      case SnappyEmbeddedMode(_, _) =>
        // Already connected to SnappyData in embedded mode.
        Constant.DEFAULT_EMBEDDED_URL + ";host-data=false;mcast-port=0"
      case SnappyShellMode(_, _) =>
        ToolsCallbackInit.toolsCallback.getLocatorJDBCURL(sc) +
            "/route-query=false"
      case ExternalEmbeddedMode(_, url) =>
        Constant.DEFAULT_EMBEDDED_URL + ";host-data=false;" + url
      case LocalMode(_, url) =>
        Constant.DEFAULT_EMBEDDED_URL + ';' + url
      case ExternalClusterMode(_, _) =>
        throw new AnalysisException("Option 'url' not specified")
    }
  }

  def isExternalShellMode(sparkContext: SparkContext): Boolean = {
    SnappyContext.getClusterMode(sparkContext) match {
      case SnappyShellMode(_, _) => true
      case _ => false
    }
  }

  def validateAndGetAllProps(sc : SparkContext,
      parameters: mutable.Map[String, String]) = {

    val url = parameters.remove("url").getOrElse(defaultStoreURL(sc))

    val dialect = JdbcDialects.get(url)
    val driver = parameters.remove("driver").getOrElse(getDriver(url, dialect))

    DriverRegistry.register(driver)

    val poolImpl = parameters.remove("poolimpl")
    val poolProperties = parameters.remove("poolproperties")

    val hikariCP = poolImpl.map(Utils.normalizeId) match {
      case Some("hikari") => true
      case Some("tomcat") => false
      case Some(p) =>
        throw new IllegalArgumentException("ExternalStoreUtils: " +
            s"unsupported pool implementation '$p' " +
            s"(supported values: tomcat, hikari)")
      case None => false
    }
    val poolProps = poolProperties.map(p => Map(p.split(",").map { s =>
      val eqIndex = s.indexOf('=')
      if (eqIndex >= 0) {
        (s.substring(0, eqIndex).trim, s.substring(eqIndex + 1).trim)
      } else {
        // assume a boolean property to be enabled
        (s.trim, "true")
      }
    }: _*)).getOrElse(Map.empty)

    // remaining parameters are passed as properties to getConnection
    val connProps = new Properties()
    parameters.foreach(kv => connProps.setProperty(kv._1, kv._2))
    dialect match {
      case GemFireXDClientDialect =>
        connProps.setProperty("route-query", "false")
      case _ =>
    }
    val allPoolProps = getAllPoolProperties(url, driver,
      poolProps, hikariCP)
    (url, driver, allPoolProps, connProps, hikariCP)
  }

  def getConnection(url: String, connProperties: Properties) = {
    connProperties.remove("poolProperties")
    JdbcUtils.createConnection(url, connProperties)
  }

  def getConnectionType(url: String) = {
    JdbcDialects.get(url) match {
      case GemFireXDDialect => ConnectionType.Embedded
      case GemFireXDClientDialect =>   ConnectionType.Net
      case _ => ConnectionType.Unknown
    }
  }
<<<<<<< HEAD

  def getJDBCType(dialect: JdbcDialect, dataType: DataType) = {
    dialect.getJDBCType(dataType).map(_.jdbcNullType).getOrElse(
      dataType match {
        case IntegerType => java.sql.Types.INTEGER
        case LongType => java.sql.Types.BIGINT
        case DoubleType => java.sql.Types.DOUBLE
        case FloatType => java.sql.Types.REAL
        case ShortType => java.sql.Types.INTEGER
        case ByteType => java.sql.Types.INTEGER
        // need to keep below mapping to BIT instead of BOOLEAN for MySQL
        case BooleanType => java.sql.Types.BIT
        case StringType => java.sql.Types.CLOB
        case BinaryType => java.sql.Types.BLOB
        case TimestampType => java.sql.Types.TIMESTAMP
        case DateType => java.sql.Types.DATE
        case d: DecimalType => java.sql.Types.DECIMAL
        case NullType => java.sql.Types.NULL
        case _ => throw new IllegalArgumentException(
          s"Can't translate to JDBC value for type $dataType")
      })
  }

  def getConnector(id: String, driver: String, dialect: JdbcDialect,
      poolProps: Map[String, String], connProps: Properties,
      hikariCP: Boolean): () => Connection = {
    () => {
      ConnectionPool.getPoolConnection(id, Some(driver), dialect,
        poolProps, connProps, hikariCP)
    }
  }

  /**
   * Prune all but the specified columns from the specified Catalyst schema.
   *
   * @param fieldMap - The Catalyst column name to metadata of the master table
   * @param columns - The list of desired columns
   *
   * @return A Catalyst schema corresponding to columns in the given order.
   */
  def pruneSchema(fieldMap: Map[String, StructField],
      columns: Array[String]): StructType = {
    new StructType(columns.map { col =>
      fieldMap.getOrElse(col, fieldMap.getOrElse(Utils.normalizeId(col),
        throw new AnalysisException("JDBCAppendableRelation: Cannot resolve " +
            s"""column name "$col" among (${fieldMap.keys.mkString(", ")})""")
      ))
    })
  }

  def getInsertString(table: String, userSchema: StructType) = {
    val sb = new mutable.StringBuilder("INSERT INTO ")
    sb.append(table).append(" VALUES (")
    (1 until userSchema.length).foreach(sb.append("?,"))
    sb.append("?)").toString()
  }

  // table has generated columns. gemfirexd bug?
  def getInsertStringWithColumnName(table: String, rddSchema: StructType) = {
    val sql = new StringBuilder(s"INSERT INTO $table (")
    var fieldsLeft = rddSchema.fields.length
    rddSchema.fields map { field =>
      sql.append(field.name)
      if (fieldsLeft > 1) sql.append(", ") else sql.append(")")
      fieldsLeft = fieldsLeft - 1
    }
    sql.append("VALUES (")
    fieldsLeft = rddSchema.fields.length
    while (fieldsLeft > 0) {
      sql.append("?")
      if (fieldsLeft > 1) sql.append(", ") else sql.append(")")
      fieldsLeft = fieldsLeft - 1
    }
    sql.toString()
  }

  def setStatementParameters(stmt: PreparedStatement,
      columns: Array[StructField], row: Row, dialect: JdbcDialect): Unit = {
    var col = 0
    val len = columns.length
    while (col < len) {
      val dataType = columns(col).dataType
      if (!row.isNullAt(col)) {
        dataType match {
          case IntegerType => stmt.setInt(col + 1, row.getInt(col))
          case LongType => stmt.setLong(col + 1, row.getLong(col))
          case DoubleType => stmt.setDouble(col + 1, row.getDouble(col))
          case FloatType => stmt.setFloat(col + 1, row.getFloat(col))
          case ShortType => stmt.setInt(col + 1, row.getShort(col))
          case ByteType => stmt.setInt(col + 1, row.getByte(col))
          case BooleanType => stmt.setBoolean(col + 1, row.getBoolean(col))
          case StringType => stmt.setString(col + 1, row.getString(col))
          case BinaryType =>
            stmt.setBytes(col + 1, row(col).asInstanceOf[Array[Byte]])
          case TimestampType => row(col) match {
            case ts: java.sql.Timestamp => stmt.setTimestamp(col + 1, ts)
            case s: String => stmt.setString(col + 1, s)
            case o => stmt.setObject(col + 1, o)
          }
          case DateType => row(col) match {
            case d: java.sql.Date => stmt.setDate(col + 1, d)
            case s: String => stmt.setString(col + 1, s)
            case o => stmt.setObject(col + 1, o)
          }
          case d: DecimalType =>
            row(col) match {
              case d: Decimal => stmt.setBigDecimal(col + 1, d.toJavaBigDecimal)
              case bd: java.math.BigDecimal => stmt.setBigDecimal(col + 1, bd)
              case s: String => stmt.setString(col + 1, s)
              case o => stmt.setObject(col + 1, o)
            }
          case _ => stmt.setObject(col + 1, row(col))
        }
      } else {
        stmt.setNull(col + 1, ExternalStoreUtils.getJDBCType(dialect, dataType))
      }
      col += 1
    }
  }

  def isExternalShellMode (sparkContext: SparkContext): Boolean ={
    sparkContext.getConf.getOption(Property.locators).exists { s => !s.isEmpty &&
      !sparkContext.getConf.getOption(Property.mcastPort).exists {_.toInt > 0 }
    } &&
      !sparkContext.getConf.getOption(Property.embedded).exists(_.toBoolean)
  }

=======
>>>>>>> e46e700d
}

object ConnectionType extends Enumeration {
  type ConnectionType = Value
  val Embedded, Net, Unknown = Value
}<|MERGE_RESOLUTION|>--- conflicted
+++ resolved
@@ -3,30 +3,31 @@
 import java.sql.{Connection, PreparedStatement}
 import java.util.Properties
 
-<<<<<<< HEAD
 import io.snappydata.{Constant, Property}
 import org.apache.spark.{Logging, SparkContext}
-=======
+import org.apache.spark.sql.SnappyContext
+import org.apache.spark.sql.execution.datasources.ResolvedDataSource
 import scala.collection.mutable
 
+import io.snappydata.{Constant, Property}
+
+import org.apache.spark.SparkContext
+import scala.collection.mutable
+
 import io.snappydata.Constant
 
 import org.apache.spark.SparkContext
->>>>>>> e46e700d
 import org.apache.spark.sql.collection.{ToolsCallbackInit, Utils}
 import org.apache.spark.sql.execution.ConnectionPool
 import org.apache.spark.sql.execution.datasources.jdbc.{DriverRegistry, JdbcUtils}
 import org.apache.spark.sql.jdbc.{JdbcDialect, JdbcDialects}
 import org.apache.spark.sql.row.{GemFireXDClientDialect, GemFireXDDialect}
 import org.apache.spark.sql.sources.JdbcExtendedUtils
-<<<<<<< HEAD
 import org.apache.spark.sql.types._
 import org.apache.spark.sql.{AnalysisException, Row}
 
 import scala.collection.mutable
-=======
 import org.apache.spark.sql._
->>>>>>> e46e700d
 
 /**
  * Utility methods used by external storage layers.
@@ -179,7 +180,6 @@
       case _ => ConnectionType.Unknown
     }
   }
-<<<<<<< HEAD
 
   def getJDBCType(dialect: JdbcDialect, dataType: DataType) = {
     dialect.getJDBCType(dataType).map(_.jdbcNullType).getOrElse(
@@ -299,16 +299,6 @@
       col += 1
     }
   }
-
-  def isExternalShellMode (sparkContext: SparkContext): Boolean ={
-    sparkContext.getConf.getOption(Property.locators).exists { s => !s.isEmpty &&
-      !sparkContext.getConf.getOption(Property.mcastPort).exists {_.toInt > 0 }
-    } &&
-      !sparkContext.getConf.getOption(Property.embedded).exists(_.toBoolean)
-  }
-
-=======
->>>>>>> e46e700d
 }
 
 object ConnectionType extends Enumeration {

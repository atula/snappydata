--- conflicted
+++ resolved
@@ -40,16 +40,9 @@
 
     // Will be enabled after introduction of shadow table
     //insertDataXD(conn, tableName)
-<<<<<<< HEAD
     insertData(tableName)
     queryData(tableName)
-=======
-    vm0.invoke(this.getClass, "insertData", tableName)
-
-    vm0.invoke(this.getClass, "queryData", tableName)
-
     createTempTableXD(conn)
->>>>>>> 04c8c8a7
   }
 
   def createTableXD(conn : Connection, tableName : String): Unit = {
@@ -100,8 +93,6 @@
     val s = conn.createStatement()
     s.execute("drop table " + tableName)
   }
-<<<<<<< HEAD
-=======
 
   def createTempTableXD(conn : Connection): Unit = {
     try
@@ -116,8 +107,6 @@
     }
     //println("Created ColumnTable = " + tableName)
   }
-}
->>>>>>> 04c8c8a7
 
   def insertData(tableName: String): Unit = {
     val snc = org.apache.spark.sql.SnappyContext(sc)

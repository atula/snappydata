package io.snappydata.dunit.cluster

import scala.Predef._

import com.gemstone.gemfire.internal.cache.GemFireCacheImpl
import com.gemstone.gemfire.internal.cache.control.{HeapMemoryMonitor, InternalResourceManager}
import com.pivotal.gemfirexd.internal.engine.Misc
import io.snappydata.ServiceManager

<<<<<<< HEAD
import org.apache.spark.storage.RDDInfo
=======
import org.apache.spark.SparkEnv
import org.apache.spark.sql.SnappyContext
import org.apache.spark.storage.{RDDInfo, StorageLevel}
>>>>>>> 9806ac23

/**
 * Created by shirishd on 19/10/15.
 */
class SnappyResourceEventsDUnitTest (s: String) extends ClusterManagerTestBase(s) {

  import SnappyResourceEventsDUnitTest._

  override def tearDown2(): Unit = {
    Array(vm3, vm2, vm1, vm0).foreach(_.invoke(this.getClass,
      "resetGFResourceManager"))
    resetGFResourceManager()
    super.tearDown2()
  }

  def testDummy(): Unit = {
  }

  // fails for some reason; check after 1.6 update
  def _testCriticalUp(): Unit = {
    // Execute the job
    runSparkJob()
    vm1.invoke(this.getClass, "raiseCriticalUpMemoryEvent")
    runSparkJobAfterThresholdBreach()

    vm1.invoke(this.getClass, "assertShuffleMemoryManagerBehavior")
  }

  // fails for some reason; check after 1.6 update
  def _testEvictionUp(): Unit = {
    // Execute the job
    runSparkJob()
    vm1.invoke(this.getClass, "raiseEvictionUpMemoryEvent")
    runSparkJobAfterThresholdBreach()
  }
}

object SnappyResourceEventsDUnitTest {

  private def sc = SnappyContext.globalSparkContext

  def runSparkJob(): Unit = {
    val rdd1 = sc.makeRDD(Array(1, 2, 3, 4, 5, 6, 7, 8, 9, 10, 11, 12, 13, 14, 15, 16)).cache()
    println(rdd1.count())
    assert(!sc.getRDDStorageInfo.isEmpty)
  }

  def getInMemorySizeForCachedRDDs: Long = {
    val rddInfo: Array[RDDInfo] = sc.getRDDStorageInfo
    var sum = 0L
<<<<<<< HEAD
    for (info <- rddInfo) {
      sum = sum + info.memSize
=======
    for (i <- rddInfo.indices) {
      sum = sum + rddInfo(i).memSize
>>>>>>> 9806ac23
    }
    sum
  }

  def runSparkJobAfterThresholdBreach(): Unit = {
    val sum1: Long = getInMemorySizeForCachedRDDs
    println("1. cached rdd mem size before caching rdd when critical or eviction up = " + sum1)

    val rdd2 = sc.makeRDD(Array(1, 2, 3, 4, 5, 6, 7, 8, 9, 10, 11, 12, 13, 14, 15, 16)).cache()
    println(rdd2.count())
    val sum2: Long = getInMemorySizeForCachedRDDs
    println("2. cached rdd mem size after caching first rdd when critical or eviction up = " + sum2)
    // make sure that after eviction up new rdd being cached does not result in
    // increased memory usage
    assert(!(sum2 > sum1))

    val rdd3 = sc.makeRDD(Array(1, 2, 3, 4, 5, 6, 7, 8, 9, 10, 11, 12, 13, 14, 15, 16)).cache()
    println(rdd3.count())
    val sum3: Long = getInMemorySizeForCachedRDDs
    println("3. cached rdd mem size after caching second rdd when critical or eviction up = " + sum3)
    // make sure that after eviction up new rdd being cached does not result in
    // increased memory usage
    assert(!(sum3 > sum2))
  }

  def raiseCriticalUpMemoryEvent(): Unit = {
    println("About to raise CRITICAL UP event")
    val gfCache: GemFireCacheImpl = Misc.getGemFireCache
    val resMgr: InternalResourceManager = gfCache.getResourceManager
    HeapMemoryMonitor.setTestDisableMemoryUpdates(true)
    resMgr.getHeapMonitor.setTestMaxMemoryBytes(100)
    HeapMemoryMonitor.setTestBytesUsedForThresholdSet(92)
    resMgr.setCriticalHeapPercentage(90F)

    resMgr.getHeapMonitor.updateStateAndSendEvent(92)
    println("CRITICAL UP event sent")
  }

  def raiseEvictionUpMemoryEvent(): Unit = {
    println("About to raise EVICTION UP event")
    val gfCache: GemFireCacheImpl = Misc.getGemFireCache
    val resMgr: InternalResourceManager = gfCache.getResourceManager
    HeapMemoryMonitor.setTestDisableMemoryUpdates(true)
    resMgr.getHeapMonitor.setTestMaxMemoryBytes(100)
    HeapMemoryMonitor.setTestBytesUsedForThresholdSet(90)
    resMgr.setEvictionHeapPercentage(40F)
    resMgr.getHeapMonitor.updateStateAndSendEvent(85)
    println("EVICTION UP event sent")
  }

  def resetGFResourceManager(): Unit = {
    val service = ServiceManager.currentFabricServiceInstance
    if (service != null) {
      val gfCache: GemFireCacheImpl = Misc.getGemFireCacheNoThrow
      if (gfCache != null) {
        val resMgr: InternalResourceManager = gfCache.getResourceManager
        resMgr.getHeapMonitor.setTestMaxMemoryBytes(0)
        resMgr.getHeapMonitor.updateStateAndSendEvent(10)
      }
    }
  }
}<|MERGE_RESOLUTION|>--- conflicted
+++ resolved
@@ -7,13 +7,9 @@
 import com.pivotal.gemfirexd.internal.engine.Misc
 import io.snappydata.ServiceManager
 
-<<<<<<< HEAD
-import org.apache.spark.storage.RDDInfo
-=======
 import org.apache.spark.SparkEnv
 import org.apache.spark.sql.SnappyContext
 import org.apache.spark.storage.{RDDInfo, StorageLevel}
->>>>>>> 9806ac23
 
 /**
  * Created by shirishd on 19/10/15.
@@ -64,13 +60,8 @@
   def getInMemorySizeForCachedRDDs: Long = {
     val rddInfo: Array[RDDInfo] = sc.getRDDStorageInfo
     var sum = 0L
-<<<<<<< HEAD
-    for (info <- rddInfo) {
-      sum = sum + info.memSize
-=======
     for (i <- rddInfo.indices) {
       sum = sum + rddInfo(i).memSize
->>>>>>> 9806ac23
     }
     sum
   }

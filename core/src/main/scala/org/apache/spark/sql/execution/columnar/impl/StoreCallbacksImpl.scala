--- conflicted
+++ resolved
@@ -121,11 +121,7 @@
   def getInternalTableSchemas: java.util.List[String] = {
     val schemas = new java.util.ArrayList[String](2)
     schemas.add(SnappyStoreHiveCatalog.HIVE_METASTORE)
-<<<<<<< HEAD
-    schemas.add(JDBCAppendableRelation.INTERNAL_SCHEMA_NAME)
-=======
     schemas.add(Constant.INTERNAL_SCHEMA_NAME)
->>>>>>> 90a947d7
     schemas
   }
 }

--- conflicted
+++ resolved
@@ -139,8 +139,7 @@
     // TODO: SW: remove below that deals with default schema and all
     stores.contains(tableName)
   }
-<<<<<<< HEAD
-
+  
   override def cachedBatchTableName(table: String): String = {
     ColumnFormatRelation.cachedBatchTableName(table)
   }
@@ -148,9 +147,6 @@
   override def snappyInternalSchemaName(): String = {
     io.snappydata.Constant.INTERNAL_SCHEMA_NAME
   }
-
-=======
->>>>>>> 0dfa29b6
 }
 
 trait StoreCallback extends Serializable {
